--- conflicted
+++ resolved
@@ -247,159 +247,10 @@
         Some(triangles)
     }
 
-<<<<<<< HEAD
-    pub fn rasterization(
-        &self,
-        width_range: (i32, i32),
-        height_range: (i32, i32),
-        triangle: &[Vertex; 3],
-        frame_buffer: &mut FrameBuffer,
-        depth_buffer: &mut Vec<Vec<f32>>,
-    ) {
-        let (mut min_x, mut max_x, mut min_y, mut max_y) = (0, 0, 0, 0);
-
-        for k in 0..3 {
-            let vertex = &triangle[k];
-
-            if k == 0 {
-                min_x = vertex.spi.x.clamp(width_range.0, width_range.1);
-                max_x = min_x;
-
-                max_y = vertex.spi.y.clamp(height_range.0, height_range.1);
-                min_y = max_y;
-            } else {
-                min_x = min(min_x, vertex.spi.x).clamp(width_range.0, width_range.1);
-                max_x = max(max_x, vertex.spi.x).clamp(width_range.0, width_range.1);
-
-                min_y = min(min_y, vertex.spi.y).clamp(height_range.0, height_range.1);
-                max_y = max(max_y, vertex.spi.y).clamp(height_range.0, height_range.1);
-            }
-        }
-
-        let v01 = triangle[1].pos - triangle[0].pos;
-        let v02 = triangle[2].pos - triangle[0].pos;
-
-        let v01 = Vec3::new(v01.x, v01.y, v01.z);
-        let v02 = Vec3::new(v02.x, v02.y, v02.z);
-        let normal = v01.cross(v02);
-
-        let mut vtx = [&triangle[0], &triangle[1], &triangle[2]];
-
-        if normal.z > 0.0 {
-            vtx[1] = &triangle[2];
-            vtx[2] = &triangle[1];
-        }
-
-        let p0 = vtx[0].spi;
-        let p1 = vtx[1].spi;
-        let p2 = vtx[2].spi;
-
-        let top_left_01 = is_top_left(p0, p1);
-        let top_left_12 = is_top_left(p1, p2);
-        let top_left_20 = is_top_left(p2, p0);
-
-        for cy in min_y..max_y {
-            let index_y = (cy - height_range.0) as usize;
-            for cx in min_x..max_x {
-                let px = Vec2::new(cx as f32 + 0.5, cy as f32 + 0.5);
-                let index_x = (cx - width_range.0) as usize;
-                // Edge Equation
-                // 使用整数避免浮点误差，同时因为是左手系，所以符号取反
-                let E01 = -(cx - p0.x) * (p1.y - p0.y) + (cy - p0.y) * (p1.x - p0.x);
-                let E12 = -(cx - p1.x) * (p2.y - p1.y) + (cy - p1.y) * (p2.x - p1.x);
-                let E20 = -(cx - p2.x) * (p0.y - p2.y) + (cy - p2.y) * (p0.x - p2.x);
-
-                if E01 < if top_left_01 { 0 } else { 1 } {
-                    continue;
-                }
-                if E12 < if top_left_12 { 0 } else { 1 } {
-                    continue;
-                }
-                if E20 < if top_left_20 { 0 } else { 1 } {
-                    continue;
-                }
-
-                let s0 = vtx[0].spf - px;
-                let s1 = vtx[1].spf - px;
-                let s2 = vtx[2].spf - px;
-
-                let mut a = s1.perp_dot(s2).abs();
-                let mut b = s2.perp_dot(s0).abs();
-                let mut c = s0.perp_dot(s1).abs();
-
-                let s = a + b + c;
-                if s == 0.0 {
-                    continue;
-                }
-
-                a = a * (1.0 / s);
-                b = b * (1.0 / s);
-                c = c * (1.0 / s);
-
-                let rhw = vtx[0].rhw * a + vtx[1].rhw * b + vtx[2].rhw * c;
-
-                if rhw < depth_buffer[index_y][index_x] {
-                    continue;
-                }
-                depth_buffer[index_y][index_x] = rhw;
-
-                let w = 1.0 / if rhw != 0.0 { rhw } else { 1.0 };
-
-                let c0 = vtx[0].rhw * a * w;
-                let c1 = vtx[1].rhw * b * w;
-                let c2 = vtx[2].rhw * c * w;
-
-                let mut input = ShaderContext::new();
-
-                let i0 = &vtx[0].context;
-                let i1 = &vtx[1].context;
-                let i2 = &vtx[2].context;
-
-                for item in i0.varying_float.iter() {
-                    let f0 = i0.varying_float[item.0];
-                    let f1 = i1.varying_float[item.0];
-                    let f2 = i2.varying_float[item.0];
-                    input
-                        .varying_float
-                        .insert(*item.0, c0 * f0 + c1 * f1 + c2 * f2);
-                }
-
-                for item in i0.varying_vec2.iter() {
-                    let f0 = i0.varying_vec2[item.0];
-                    let f1 = i1.varying_vec2[item.0];
-                    let f2 = i2.varying_vec2[item.0];
-                    input
-                        .varying_vec2
-                        .insert(*item.0, c0 * f0 + c1 * f1 + c2 * f2);
-                }
-
-                for item in i0.varying_vec3.iter() {
-                    let f0 = i0.varying_vec3[item.0];
-                    let f1 = i1.varying_vec3[item.0];
-                    let f2 = i2.varying_vec3[item.0];
-                    input
-                        .varying_vec3
-                        .insert(*item.0, c0 * f0 + c1 * f1 + c2 * f2);
-                }
-
-                for item in i0.varying_vec4.iter() {
-                    let f0 = i0.varying_vec4[item.0];
-                    let f1 = i1.varying_vec4[item.0];
-                    let f2 = i2.varying_vec4[item.0];
-                    input
-                        .varying_vec4
-                        .insert(*item.0, c0 * f0 + c1 * f1 + c2 * f2);
-                }
-
-                let color = (self.pixel_shader)(&self.ps_uniform, &input);
-                frame_buffer.set_pixel(index_x as u32, index_y as u32, vec4_to_u8_array(color));
-            }
-        }
-=======
-    fn rasterization() {
+    fn rasterization(){
         todo!()
->>>>>>> 6590554c
-    }
+    }
+    
 }
 
 #[derive(Clone)]
@@ -445,11 +296,7 @@
 pub struct FrameBuffer {
     pub width: u32,
     pub height: u32,
-<<<<<<< HEAD
-    pub bits: Vec<u8>,
-=======
-    bits: Vec<u8>,
->>>>>>> 6590554c
+    bits: Vec<Vec<Vec4>>,
 }
 
 impl FrameBuffer {
@@ -461,58 +308,73 @@
         };
     }
 
-<<<<<<< HEAD
-    pub fn clear(&mut self){
-        self.bits = vec![0; (self.width * self.height * 4) as usize];
-    }
-
-    pub fn get_size(&self) -> u32{
-        self.width * self.height * 4
-    }
-
-    pub fn fill(&mut self, color: [u8; 4]) {
-        for i in 0..self.height {
-            for j in 0..self.width {
-                self.set_pixel(j, i, color);
-            }
+    pub fn fill(&mut self, color: Vec4) {
+        for i in 0..self.height as usize {
+            for j in 0..self.width as usize {
+                self.bits[i][j] = color;
+            }
+        }
+    }
+
+    pub fn load_file(path: &str) -> Self {
+        let mut buf = fs::read(path).unwrap();
+        if buf[0] != 0x42 || buf[1] != 0x4d {
+            panic!("bmp error");
+        }
+
+        let offset = u32::from_le_bytes([buf[10], buf[11], buf[12], buf[13]]);
+
+        let info = BitMapInfoHeader {
+            bi_size: u32::from_le_bytes([buf[14], buf[15], buf[16], buf[17]]),
+            bi_width: u32::from_le_bytes([buf[18], buf[19], buf[20], buf[21]]),
+            bi_height: u32::from_le_bytes([buf[22], buf[23], buf[24], buf[25]]),
+            bi_planes: u16::from_le_bytes([buf[26], buf[27]]),
+            bi_bit_count: u16::from_le_bytes([buf[28], buf[29]]),
+            bi_compression: u32::from_le_bytes([buf[30], buf[31], buf[32], buf[33]]),
+            bi_size_image: u32::from_le_bytes([buf[34], buf[35], buf[36], buf[37]]),
+            bi_x_pels_per_meter: u32::from_le_bytes([buf[37], buf[38], buf[39], buf[40]]),
+            bi_y_pels_per_meter: u32::from_le_bytes([buf[41], buf[42], buf[43], buf[44]]),
+            bi_clr_used: u32::from_le_bytes([buf[14], buf[45], buf[46], buf[47]]),
+            bi_clr_important: u32::from_le_bytes([buf[48], buf[49], buf[50], buf[51]]),
+        };
+
+        let pixel_size: u32 = if info.bi_bit_count == 24 { 3 } else { 4 };
+        let pitch = (info.bi_width * pixel_size + 3) & (!3);
+        let padding = (pitch - info.bi_width * pixel_size) as usize;
+
+        let mut bits = vec![vec![Vec4::ZERO; info.bi_width as usize]; info.bi_height as usize];
+        let mut index = offset as usize;
+
+        for y in 0..info.bi_height as usize {
+            for x in 0..info.bi_width as usize {
+                let color;
+                if pixel_size == 3 {
+                    color = u8_array_to_vec4([buf[index + 2], buf[index + 1], buf[index], 255]);
+                } else {
+                    color = u8_array_to_vec4([
+                        buf[index + 2],
+                        buf[index + 1],
+                        buf[index],
+                        buf[index + 3],
+                    ]);
+                }
+                bits[y][x] = color;
+                index += pixel_size as usize;
+            }
+
+            index += padding;
+        }
+
+        Self {
+            width: info.bi_width,
+            height: info.bi_height,
+            bits: bits,
         }
     }
 
     #[inline]
-    pub fn set_pixel(&mut self, x: u32, y: u32, color: [u8; 4]) {
-        let offset = (y * self.width * 4 + x * 4) as usize;
-        for i in 0..4 { //todo 这样存y会反过来
-=======
-    pub fn fill(&mut self, color: [u8; 4]) {
-        for i in 0..self.height {
-            for j in 0..self.width {
-                self.set_pixel(j, i, color);
-            }
-        }
-    }
-
-    #[inline]
-    pub fn set_pixel(&mut self, x: u32, y: u32, color: [u8; 4]) {
-        let offset = (y * self.width * 4 + x * 4) as usize;
-        for i in 0..4 {
->>>>>>> 6590554c
-            self.bits[offset + i] = color[i];
-        }
-    }
-
-    #[inline]
-<<<<<<< HEAD
-    pub fn get_pixel(&self, x: u32, y: u32) -> [u8; 4] {
-=======
-    fn get_pixel(&self, x: u32, y: u32) -> [u8; 4] {
->>>>>>> 6590554c
-        let offset = (y * self.width * 4 + x * 4) as usize;
-        [
-            self.bits[offset],
-            self.bits[offset + 1],
-            self.bits[offset + 2],
-            self.bits[offset + 3],
-        ]
+    fn get_pixel(&self, x: u32, y: u32) -> Vec4 {
+        self.bits[y as usize][x as usize]
     }
 
     pub fn sample_2d(&self, uv: Vec2) -> Vec4 {
