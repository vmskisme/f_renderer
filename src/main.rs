--- conflicted
+++ resolved
@@ -266,12 +266,8 @@
                                     let new_eye = forward + camera_1.at;
                                     let new_at = new_eye - camera_1.eye + camera_1.at;
                                     camera_1.eye = forward + camera_1.at;
-                                    // camera_1.at = new_at;
-<<<<<<< HEAD
-                                    camera_1.set_look_at();
-=======
+                                    camera_1.at = new_at;
                                     camera_1.cal_look_at();
->>>>>>> 10be64d2
 
                                     vs_uniform.view = camera_1.mat_look_at;
                                     test_renderer.set_vs_uniform(vs_uniform);
