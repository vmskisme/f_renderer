<<<<<<< HEAD
=======
mod renderer;
>>>>>>> 6590554c
mod matrix_util;
mod renderer;
mod vulkan_base;

use glam::{vec3, vec4, IVec2, Mat4, UVec2, Vec2, Vec3, Vec4};
use matrix_util::{mul_vec4, set_identity, set_look_at, set_perspective, set_scale};
use renderer::{u8_array_to_vec4, vec4_to_u8_array, FrameBuffer, Renderer, ShaderContext};

use ash::util::*;
use ash::vk;
pub use ash::{Device, Instance};
use std::default::Default;
use std::time::{Instant, SystemTime, UNIX_EPOCH};
use vulkan_base::{find_memorytype_index, record_submit_commandbuffer, VulkanBase};

fn main() {
    const WIDTH: u32 = 1920;
    const HEIGHT: u32 = 1080;

    #[derive(Clone, Copy)]
    struct VSUniform {
        model: Mat4,
        view: Mat4,
        proj: Mat4,
    }

    struct PSUniform {}

    struct VSInput {
        pos: Vec3,
        color: Vec4,
    }

    const COLOR: u32 = 1;
    fn vertex_shader(
        vs_uniform: &VSUniform,
        vs_input: &VSInput,
        context: &mut ShaderContext,
    ) -> Vec4 {
        context.varying_vec4.insert(COLOR, vs_input.color);
        let mvp = vs_uniform.proj * vs_uniform.view * vs_uniform.model;
        mul_vec4(mvp, Vec4::from((vs_input.pos, 1.0)))
    }

    fn pixel_shader(ps_uniform: &PSUniform, context: &ShaderContext) -> Vec4 {
        context.varying_vec4[&COLOR]
    }

    let mat_model = set_identity();
    let mut mat_view = set_look_at(
        Vec3::new(0.0, 0.0, 3.0),
        Vec3::new(0.0, 0.0, 0.0),
        Vec3::new(0.0, 1.0, 0.0),
    );
    let mat_proj = set_perspective(3.1415926 * 0.25, WIDTH as f32 / HEIGHT as f32, 0.1, 100.0);

    let mut vs_uniform = VSUniform {
        model: mat_model,
        view: mat_view,
        proj: mat_proj,
    };
    let ps_uniform = PSUniform {};

    let mut test_renderer: Renderer<VSInput, VSUniform, PSUniform> = Renderer::new(
        WIDTH,
        HEIGHT,
        vs_uniform,
        vertex_shader,
        ps_uniform,
        pixel_shader,
    );

    let triangle = [
        VSInput {
            pos: Vec3::new(0.0, 1.0, 0.0),
            color: Vec4::new(1.0, 0.0, 0.0, 1.0),
        },
        VSInput {
            pos: Vec3::new(1.0, -1.0, 0.0),
            color: Vec4::new(0.0, 1.0, 0.0, 1.0),
        },
        VSInput {
            pos: Vec3::new(-1.0, -1.0, 0.0),
            color: Vec4::new(0.0, 0.0, 1.0, 1.0),
        },
    ];

    let mut frame_buffer = FrameBuffer::new(WIDTH, HEIGHT);
    let mut depth_buffer = vec![vec![0.0; WIDTH as usize]; HEIGHT as usize];

    unsafe {
        let base = VulkanBase::new(WIDTH, HEIGHT);

        let view_ports = [vk::Viewport {
            x: 0.0,
            y: 0.0,
            width: base.surface_resolution.width as f32,
            height: base.surface_resolution.height as f32,
            min_depth: 0.0,
            max_depth: 1.0,
        }];
        let scissors = [base.surface_resolution.into()];

        let image_buffer_info = vk::BufferCreateInfo {
            size: (std::mem::size_of::<u8>() * frame_buffer.get_size() as usize) as u64,
            usage: vk::BufferUsageFlags::TRANSFER_SRC,
            sharing_mode: vk::SharingMode::EXCLUSIVE,
            ..Default::default()
        };
        let image_buffer = base.device.create_buffer(&image_buffer_info, None).unwrap();
        let image_buffer_memory_req = base.device.get_buffer_memory_requirements(image_buffer);
        let image_buffer_memory_index = find_memorytype_index(
            &image_buffer_memory_req,
            &base.device_memory_properties,
            vk::MemoryPropertyFlags::HOST_VISIBLE | vk::MemoryPropertyFlags::HOST_COHERENT,
        )
        .expect("Unable to find suitable memory type for the vertex buffer.");

        let image_buffer_allocate_info = vk::MemoryAllocateInfo {
            allocation_size: image_buffer_memory_req.size,
            memory_type_index: image_buffer_memory_index,
            ..Default::default()
        };
        let image_buffer_memory = base
            .device
            .allocate_memory(&image_buffer_allocate_info, None)
            .unwrap();
        let image_ptr = base
            .device
            .map_memory(
                image_buffer_memory,
                0,
                image_buffer_memory_req.size,
                vk::MemoryMapFlags::empty(),
            )
            .unwrap();
        let mut image_slice = Align::new(
            image_ptr,
            std::mem::align_of::<u8>() as u64,
            image_buffer_memory_req.size,
        );

        image_slice.copy_from_slice(&frame_buffer.bits);
        base.device.unmap_memory(image_buffer_memory);
        base.device
            .bind_buffer_memory(image_buffer, image_buffer_memory, 0)
            .unwrap();

        let buffer_region = vk::BufferImageCopy::builder()
            .image_subresource(
                vk::ImageSubresourceLayers::builder()
                    .aspect_mask(vk::ImageAspectFlags::COLOR)
                    .layer_count(1)
                    .build(),
            )
            .image_extent(vk::Extent3D {
                width: WIDTH,
                height: HEIGHT,
                depth: 1,
            })
            .build();

        let now = SystemTime::now();

        base.render_loop(|| {
            let start_time = Instant::now();
            let (present_index, _) = base
                .swapchain_loader
                .acquire_next_image(
                    base.swapchain,
                    std::u64::MAX,
                    base.present_complete_semaphore,
                    vk::Fence::null(),
                )
                .unwrap();

            let present_images = base
                .swapchain_loader
                .get_swapchain_images(base.swapchain)
                .unwrap();
            
            let init_elapsed = now.elapsed().unwrap().as_secs_f32();
            mat_view = set_look_at(
                Vec3::new(init_elapsed.sin() * 3.0, 0.0, init_elapsed.cos() * 3.0),
                Vec3::new(0.0, 0.0, 0.0),
                Vec3::new(0.0, 1.0, 0.0),
            );


            vs_uniform.view = mat_view;
            test_renderer.set_vs_uniform(vs_uniform);

            let vertices = test_renderer.geometry_processing(&triangle).unwrap();
            frame_buffer.clear();
            depth_buffer = vec![vec![0.0; WIDTH as usize]; HEIGHT as usize];
            for vertex_s in vertices {
                test_renderer.rasterization(
                    (0, WIDTH as i32),
                    (0, HEIGHT as i32),
                    &vertex_s,
                    &mut frame_buffer,
                    &mut depth_buffer,
                );
            }
            image_slice.copy_from_slice(&frame_buffer.bits);

            let swap_chain_image = present_images[present_index as usize];

            record_submit_commandbuffer(
                &base.device,
                base.draw_command_buffer,
                base.draw_commands_reuse_fence,
                base.present_queue,
                &[vk::PipelineStageFlags::COLOR_ATTACHMENT_OUTPUT],
                &[base.present_complete_semaphore],
                &[base.rendering_complete_semaphore],
                |device, draw_command_buffer| {
                    device.cmd_set_viewport(draw_command_buffer, 0, &view_ports);
                    device.cmd_set_scissor(draw_command_buffer, 0, &scissors);

                    let mut layout_transition_barriers = vk::ImageMemoryBarrier::builder()
                        .image(swap_chain_image)
                        .dst_access_mask(vk::AccessFlags::TRANSFER_WRITE)
                        .new_layout(vk::ImageLayout::TRANSFER_DST_OPTIMAL)
                        .old_layout(vk::ImageLayout::PRESENT_SRC_KHR)
                        .subresource_range(
                            vk::ImageSubresourceRange::builder()
                                .aspect_mask(vk::ImageAspectFlags::COLOR)
                                .layer_count(1)
                                .level_count(1)
                                .build(),
                        )
                        .build();

                    device.cmd_pipeline_barrier(
                        draw_command_buffer,
                        vk::PipelineStageFlags::TRANSFER,
                        vk::PipelineStageFlags::TRANSFER,
                        vk::DependencyFlags::empty(),
                        &[],
                        &[],
                        &[layout_transition_barriers],
                    );

                    device.cmd_copy_buffer_to_image(
                        draw_command_buffer,
                        image_buffer,
                        swap_chain_image,
                        vk::ImageLayout::TRANSFER_DST_OPTIMAL,
                        &[buffer_region],
                    );

                    layout_transition_barriers.new_layout = vk::ImageLayout::PRESENT_SRC_KHR;
                    layout_transition_barriers.old_layout = vk::ImageLayout::TRANSFER_DST_OPTIMAL;

                    device.cmd_pipeline_barrier(
                        draw_command_buffer,
                        vk::PipelineStageFlags::TRANSFER,
                        vk::PipelineStageFlags::TRANSFER,
                        vk::DependencyFlags::empty(),
                        &[],
                        &[],
                        &[layout_transition_barriers],
                    );
                },
            );
            //let mut present_info_err = mem::zeroed();
            let wait_semaphors = [base.rendering_complete_semaphore];
            let swapchains = [base.swapchain];
            let image_indices = [present_index];
            let present_info = vk::PresentInfoKHR::builder()
                .wait_semaphores(&wait_semaphors) // &base.rendering_complete_semaphore)
                .swapchains(&swapchains)
                .image_indices(&image_indices)
                .build();

            base.swapchain_loader
                .queue_present(base.present_queue, &present_info)
                .unwrap();

            let elapsed_time = start_time.elapsed();
            println!("fps: {}", 1.0 / elapsed_time.as_secs_f32());
        });

        base.device.device_wait_idle().unwrap();
        base.device.free_memory(image_buffer_memory, None);
        base.device.destroy_buffer(image_buffer, None);
    }
}

use std::fs::File;
use std::io::prelude::*;
use std::path::Path;
fn save_file(frame_buffer: &FrameBuffer) {
    let path = Path::new("out/lorem_ipsum.bmp");
    let display = path.display();

    let with_alpha = true;

    let mut file = match File::create(&path) {
        Err(why) => panic!("couldn't create {}: {:?}", display, why),
        Ok(file) => file,
    };

    let width: u32 = frame_buffer.width;
    let height: u32 = frame_buffer.height;
    let pixel_size = if with_alpha { 3 } else { 3 } as u32;
    let pitch = (width * pixel_size + 3) & (!3);
    let info = BitMapInfoHeader {
        bi_size: 40,
        bi_width: width,
        bi_height: height,
        bi_planes: 1,
        bi_bit_count: if with_alpha { 32 } else { 24 },
        bi_compression: 0,
        bi_size_image: pitch * height,
        bi_x_pels_per_meter: 0xb12,
        bi_y_pels_per_meter: 0xb12,
        bi_clr_used: 0,
        bi_clr_important: 0,
    };

    let offset = 54 as u32;
    let bf_size = info.bi_size_image + offset;
    let zero = 0 as u32;

    file.write_all(&[0x42]).expect("write error");
    file.write_all(&[0x4d]).expect("write error");
    file.write_all(&bf_size.to_le_bytes()).expect("write error");
    file.write_all(&zero.to_le_bytes()).expect("write error");
    file.write_all(&offset.to_le_bytes()).expect("write error");

    file.write_all(&info.bi_size.to_le_bytes())
        .expect("write error");
    file.write_all(&info.bi_width.to_le_bytes())
        .expect("write error");
    file.write_all(&info.bi_height.to_le_bytes())
        .expect("write error");
    file.write_all(&info.bi_planes.to_le_bytes())
        .expect("write error");
    file.write_all(&info.bi_bit_count.to_le_bytes())
        .expect("write error");
    file.write_all(&info.bi_compression.to_le_bytes())
        .expect("write error");
    file.write_all(&info.bi_size_image.to_le_bytes())
        .expect("write error");
    file.write_all(&info.bi_x_pels_per_meter.to_le_bytes())
        .expect("write error");
    file.write_all(&info.bi_y_pels_per_meter.to_le_bytes())
        .expect("write error");
    file.write_all(&info.bi_clr_used.to_le_bytes())
        .expect("write error");
    file.write_all(&info.bi_clr_important.to_le_bytes())
        .expect("write error");

    let padding: u32 = pitch - width * pixel_size;

    for y in 0..height {
        for x in 0..width {
            let color = frame_buffer.get_pixel(x, y);
            if with_alpha {
                file.write_all(&[color[2], color[1], color[0], color[3]])
                    .expect("write error");
            } else {
                file.write_all(&[color[2], color[1], color[0]])
                    .expect("write error");
            }
        }
        let mut i = 0;
        while i < padding {
            file.write_all(&[0 as u8; 16]).expect("write error");
            i += 16;
        }
    }
}

<<<<<<< HEAD
pub struct BitMapInfoHeader {
    pub bi_size: u32,
    pub bi_width: u32,
    pub bi_height: u32,
    pub bi_planes: u16,
    pub bi_bit_count: u16,
    pub bi_compression: u32,
    pub bi_size_image: u32,
    pub bi_x_pels_per_meter: u32,
    pub bi_y_pels_per_meter: u32,
    pub bi_clr_used: u32,
    pub bi_clr_important: u32,
}
=======
}
>>>>>>> 6590554c
<|MERGE_RESOLUTION|>--- conflicted
+++ resolved
@@ -1,384 +1,10 @@
-<<<<<<< HEAD
-=======
 mod renderer;
->>>>>>> 6590554c
+mod model;
 mod matrix_util;
-mod renderer;
-mod vulkan_base;
-
-use glam::{vec3, vec4, IVec2, Mat4, UVec2, Vec2, Vec3, Vec4};
-use matrix_util::{mul_vec4, set_identity, set_look_at, set_perspective, set_scale};
-use renderer::{u8_array_to_vec4, vec4_to_u8_array, FrameBuffer, Renderer, ShaderContext};
-
-use ash::util::*;
-use ash::vk;
-pub use ash::{Device, Instance};
-use std::default::Default;
-use std::time::{Instant, SystemTime, UNIX_EPOCH};
-use vulkan_base::{find_memorytype_index, record_submit_commandbuffer, VulkanBase};
-
-fn main() {
-    const WIDTH: u32 = 1920;
-    const HEIGHT: u32 = 1080;
-
-    #[derive(Clone, Copy)]
-    struct VSUniform {
-        model: Mat4,
-        view: Mat4,
-        proj: Mat4,
-    }
-
-    struct PSUniform {}
-
-    struct VSInput {
-        pos: Vec3,
-        color: Vec4,
-    }
-
-    const COLOR: u32 = 1;
-    fn vertex_shader(
-        vs_uniform: &VSUniform,
-        vs_input: &VSInput,
-        context: &mut ShaderContext,
-    ) -> Vec4 {
-        context.varying_vec4.insert(COLOR, vs_input.color);
-        let mvp = vs_uniform.proj * vs_uniform.view * vs_uniform.model;
-        mul_vec4(mvp, Vec4::from((vs_input.pos, 1.0)))
-    }
-
-    fn pixel_shader(ps_uniform: &PSUniform, context: &ShaderContext) -> Vec4 {
-        context.varying_vec4[&COLOR]
-    }
-
-    let mat_model = set_identity();
-    let mut mat_view = set_look_at(
-        Vec3::new(0.0, 0.0, 3.0),
-        Vec3::new(0.0, 0.0, 0.0),
-        Vec3::new(0.0, 1.0, 0.0),
-    );
-    let mat_proj = set_perspective(3.1415926 * 0.25, WIDTH as f32 / HEIGHT as f32, 0.1, 100.0);
-
-    let mut vs_uniform = VSUniform {
-        model: mat_model,
-        view: mat_view,
-        proj: mat_proj,
-    };
-    let ps_uniform = PSUniform {};
-
-    let mut test_renderer: Renderer<VSInput, VSUniform, PSUniform> = Renderer::new(
-        WIDTH,
-        HEIGHT,
-        vs_uniform,
-        vertex_shader,
-        ps_uniform,
-        pixel_shader,
-    );
-
-    let triangle = [
-        VSInput {
-            pos: Vec3::new(0.0, 1.0, 0.0),
-            color: Vec4::new(1.0, 0.0, 0.0, 1.0),
-        },
-        VSInput {
-            pos: Vec3::new(1.0, -1.0, 0.0),
-            color: Vec4::new(0.0, 1.0, 0.0, 1.0),
-        },
-        VSInput {
-            pos: Vec3::new(-1.0, -1.0, 0.0),
-            color: Vec4::new(0.0, 0.0, 1.0, 1.0),
-        },
-    ];
-
-    let mut frame_buffer = FrameBuffer::new(WIDTH, HEIGHT);
-    let mut depth_buffer = vec![vec![0.0; WIDTH as usize]; HEIGHT as usize];
-
-    unsafe {
-        let base = VulkanBase::new(WIDTH, HEIGHT);
-
-        let view_ports = [vk::Viewport {
-            x: 0.0,
-            y: 0.0,
-            width: base.surface_resolution.width as f32,
-            height: base.surface_resolution.height as f32,
-            min_depth: 0.0,
-            max_depth: 1.0,
-        }];
-        let scissors = [base.surface_resolution.into()];
-
-        let image_buffer_info = vk::BufferCreateInfo {
-            size: (std::mem::size_of::<u8>() * frame_buffer.get_size() as usize) as u64,
-            usage: vk::BufferUsageFlags::TRANSFER_SRC,
-            sharing_mode: vk::SharingMode::EXCLUSIVE,
-            ..Default::default()
-        };
-        let image_buffer = base.device.create_buffer(&image_buffer_info, None).unwrap();
-        let image_buffer_memory_req = base.device.get_buffer_memory_requirements(image_buffer);
-        let image_buffer_memory_index = find_memorytype_index(
-            &image_buffer_memory_req,
-            &base.device_memory_properties,
-            vk::MemoryPropertyFlags::HOST_VISIBLE | vk::MemoryPropertyFlags::HOST_COHERENT,
-        )
-        .expect("Unable to find suitable memory type for the vertex buffer.");
-
-        let image_buffer_allocate_info = vk::MemoryAllocateInfo {
-            allocation_size: image_buffer_memory_req.size,
-            memory_type_index: image_buffer_memory_index,
-            ..Default::default()
-        };
-        let image_buffer_memory = base
-            .device
-            .allocate_memory(&image_buffer_allocate_info, None)
-            .unwrap();
-        let image_ptr = base
-            .device
-            .map_memory(
-                image_buffer_memory,
-                0,
-                image_buffer_memory_req.size,
-                vk::MemoryMapFlags::empty(),
-            )
-            .unwrap();
-        let mut image_slice = Align::new(
-            image_ptr,
-            std::mem::align_of::<u8>() as u64,
-            image_buffer_memory_req.size,
-        );
-
-        image_slice.copy_from_slice(&frame_buffer.bits);
-        base.device.unmap_memory(image_buffer_memory);
-        base.device
-            .bind_buffer_memory(image_buffer, image_buffer_memory, 0)
-            .unwrap();
-
-        let buffer_region = vk::BufferImageCopy::builder()
-            .image_subresource(
-                vk::ImageSubresourceLayers::builder()
-                    .aspect_mask(vk::ImageAspectFlags::COLOR)
-                    .layer_count(1)
-                    .build(),
-            )
-            .image_extent(vk::Extent3D {
-                width: WIDTH,
-                height: HEIGHT,
-                depth: 1,
-            })
-            .build();
-
-        let now = SystemTime::now();
-
-        base.render_loop(|| {
-            let start_time = Instant::now();
-            let (present_index, _) = base
-                .swapchain_loader
-                .acquire_next_image(
-                    base.swapchain,
-                    std::u64::MAX,
-                    base.present_complete_semaphore,
-                    vk::Fence::null(),
-                )
-                .unwrap();
-
-            let present_images = base
-                .swapchain_loader
-                .get_swapchain_images(base.swapchain)
-                .unwrap();
-            
-            let init_elapsed = now.elapsed().unwrap().as_secs_f32();
-            mat_view = set_look_at(
-                Vec3::new(init_elapsed.sin() * 3.0, 0.0, init_elapsed.cos() * 3.0),
-                Vec3::new(0.0, 0.0, 0.0),
-                Vec3::new(0.0, 1.0, 0.0),
-            );
 
 
-            vs_uniform.view = mat_view;
-            test_renderer.set_vs_uniform(vs_uniform);
+fn main(){
 
-            let vertices = test_renderer.geometry_processing(&triangle).unwrap();
-            frame_buffer.clear();
-            depth_buffer = vec![vec![0.0; WIDTH as usize]; HEIGHT as usize];
-            for vertex_s in vertices {
-                test_renderer.rasterization(
-                    (0, WIDTH as i32),
-                    (0, HEIGHT as i32),
-                    &vertex_s,
-                    &mut frame_buffer,
-                    &mut depth_buffer,
-                );
-            }
-            image_slice.copy_from_slice(&frame_buffer.bits);
-
-            let swap_chain_image = present_images[present_index as usize];
-
-            record_submit_commandbuffer(
-                &base.device,
-                base.draw_command_buffer,
-                base.draw_commands_reuse_fence,
-                base.present_queue,
-                &[vk::PipelineStageFlags::COLOR_ATTACHMENT_OUTPUT],
-                &[base.present_complete_semaphore],
-                &[base.rendering_complete_semaphore],
-                |device, draw_command_buffer| {
-                    device.cmd_set_viewport(draw_command_buffer, 0, &view_ports);
-                    device.cmd_set_scissor(draw_command_buffer, 0, &scissors);
-
-                    let mut layout_transition_barriers = vk::ImageMemoryBarrier::builder()
-                        .image(swap_chain_image)
-                        .dst_access_mask(vk::AccessFlags::TRANSFER_WRITE)
-                        .new_layout(vk::ImageLayout::TRANSFER_DST_OPTIMAL)
-                        .old_layout(vk::ImageLayout::PRESENT_SRC_KHR)
-                        .subresource_range(
-                            vk::ImageSubresourceRange::builder()
-                                .aspect_mask(vk::ImageAspectFlags::COLOR)
-                                .layer_count(1)
-                                .level_count(1)
-                                .build(),
-                        )
-                        .build();
-
-                    device.cmd_pipeline_barrier(
-                        draw_command_buffer,
-                        vk::PipelineStageFlags::TRANSFER,
-                        vk::PipelineStageFlags::TRANSFER,
-                        vk::DependencyFlags::empty(),
-                        &[],
-                        &[],
-                        &[layout_transition_barriers],
-                    );
-
-                    device.cmd_copy_buffer_to_image(
-                        draw_command_buffer,
-                        image_buffer,
-                        swap_chain_image,
-                        vk::ImageLayout::TRANSFER_DST_OPTIMAL,
-                        &[buffer_region],
-                    );
-
-                    layout_transition_barriers.new_layout = vk::ImageLayout::PRESENT_SRC_KHR;
-                    layout_transition_barriers.old_layout = vk::ImageLayout::TRANSFER_DST_OPTIMAL;
-
-                    device.cmd_pipeline_barrier(
-                        draw_command_buffer,
-                        vk::PipelineStageFlags::TRANSFER,
-                        vk::PipelineStageFlags::TRANSFER,
-                        vk::DependencyFlags::empty(),
-                        &[],
-                        &[],
-                        &[layout_transition_barriers],
-                    );
-                },
-            );
-            //let mut present_info_err = mem::zeroed();
-            let wait_semaphors = [base.rendering_complete_semaphore];
-            let swapchains = [base.swapchain];
-            let image_indices = [present_index];
-            let present_info = vk::PresentInfoKHR::builder()
-                .wait_semaphores(&wait_semaphors) // &base.rendering_complete_semaphore)
-                .swapchains(&swapchains)
-                .image_indices(&image_indices)
-                .build();
-
-            base.swapchain_loader
-                .queue_present(base.present_queue, &present_info)
-                .unwrap();
-
-            let elapsed_time = start_time.elapsed();
-            println!("fps: {}", 1.0 / elapsed_time.as_secs_f32());
-        });
-
-        base.device.device_wait_idle().unwrap();
-        base.device.free_memory(image_buffer_memory, None);
-        base.device.destroy_buffer(image_buffer, None);
-    }
-}
-
-use std::fs::File;
-use std::io::prelude::*;
-use std::path::Path;
-fn save_file(frame_buffer: &FrameBuffer) {
-    let path = Path::new("out/lorem_ipsum.bmp");
-    let display = path.display();
-
-    let with_alpha = true;
-
-    let mut file = match File::create(&path) {
-        Err(why) => panic!("couldn't create {}: {:?}", display, why),
-        Ok(file) => file,
-    };
-
-    let width: u32 = frame_buffer.width;
-    let height: u32 = frame_buffer.height;
-    let pixel_size = if with_alpha { 3 } else { 3 } as u32;
-    let pitch = (width * pixel_size + 3) & (!3);
-    let info = BitMapInfoHeader {
-        bi_size: 40,
-        bi_width: width,
-        bi_height: height,
-        bi_planes: 1,
-        bi_bit_count: if with_alpha { 32 } else { 24 },
-        bi_compression: 0,
-        bi_size_image: pitch * height,
-        bi_x_pels_per_meter: 0xb12,
-        bi_y_pels_per_meter: 0xb12,
-        bi_clr_used: 0,
-        bi_clr_important: 0,
-    };
-
-    let offset = 54 as u32;
-    let bf_size = info.bi_size_image + offset;
-    let zero = 0 as u32;
-
-    file.write_all(&[0x42]).expect("write error");
-    file.write_all(&[0x4d]).expect("write error");
-    file.write_all(&bf_size.to_le_bytes()).expect("write error");
-    file.write_all(&zero.to_le_bytes()).expect("write error");
-    file.write_all(&offset.to_le_bytes()).expect("write error");
-
-    file.write_all(&info.bi_size.to_le_bytes())
-        .expect("write error");
-    file.write_all(&info.bi_width.to_le_bytes())
-        .expect("write error");
-    file.write_all(&info.bi_height.to_le_bytes())
-        .expect("write error");
-    file.write_all(&info.bi_planes.to_le_bytes())
-        .expect("write error");
-    file.write_all(&info.bi_bit_count.to_le_bytes())
-        .expect("write error");
-    file.write_all(&info.bi_compression.to_le_bytes())
-        .expect("write error");
-    file.write_all(&info.bi_size_image.to_le_bytes())
-        .expect("write error");
-    file.write_all(&info.bi_x_pels_per_meter.to_le_bytes())
-        .expect("write error");
-    file.write_all(&info.bi_y_pels_per_meter.to_le_bytes())
-        .expect("write error");
-    file.write_all(&info.bi_clr_used.to_le_bytes())
-        .expect("write error");
-    file.write_all(&info.bi_clr_important.to_le_bytes())
-        .expect("write error");
-
-    let padding: u32 = pitch - width * pixel_size;
-
-    for y in 0..height {
-        for x in 0..width {
-            let color = frame_buffer.get_pixel(x, y);
-            if with_alpha {
-                file.write_all(&[color[2], color[1], color[0], color[3]])
-                    .expect("write error");
-            } else {
-                file.write_all(&[color[2], color[1], color[0]])
-                    .expect("write error");
-            }
-        }
-        let mut i = 0;
-        while i < padding {
-            file.write_all(&[0 as u8; 16]).expect("write error");
-            i += 16;
-        }
-    }
-}
-
-<<<<<<< HEAD
 pub struct BitMapInfoHeader {
     pub bi_size: u32,
     pub bi_width: u32,
@@ -391,7 +17,4 @@
     pub bi_y_pels_per_meter: u32,
     pub bi_clr_used: u32,
     pub bi_clr_important: u32,
-}
-=======
-}
->>>>>>> 6590554c
+}